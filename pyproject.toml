--- conflicted
+++ resolved
@@ -6,12 +6,8 @@
 
 [tool.poetry.dependencies]
 python = "^3.7"
-<<<<<<< HEAD
 dataclasses = "^0.6"
-websockets = "^10.1"
-=======
 websockets = "^10.3"
->>>>>>> d475aea4
 python-dateutil = "^2.8.1"
 typing-extensions = "^4.2.0"
 
